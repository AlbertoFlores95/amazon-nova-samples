{
 "cells": [
  {
   "cell_type": "markdown",
   "metadata": {
    "pycharm": {
     "name": "#%% md\n"
    }
   },
   "source": [
    "# 4 - Amazon Bedrock Agents\n",
    "\n",
    "This notebook provides sample code for building an Agent for Amazon Bedrock that has an Action Group attached to it.\n",
    "\n",
    "## Use Case\n",
    "Now that we have a data source and RAG setup, we also need some useful actions or tools that can perform basic booking in this app. For this we will create a Hotel Booking assistant that allows customers to create, delete or get reservation information. The architecture looks as following:\n",
    "\n",
    "![Agent Architecture](images/MM-Agents.gif)\n",
    "\n",
    "## Notebook walk-through\n",
    "\n",
    "In this notebook we will:\n",
    "- Choose our Agent's underlying foundation model\n",
    "- Create a dynamoDB table to store the reservation details\n",
    "- Create a lambda function that handles the restaurant bookings\n",
    "- Create an agent\n",
    "- Create an action group and associate it with the agent\n",
    "- Test the agent invocation\n",
    "\n",
    "In the next lab, we will add a Knowledge Base to our agent and work with Prompt Attributes to provide extra information to an agent invocation call\n"
   ]
  },
  {
   "cell_type": "markdown",
   "metadata": {
    "pycharm": {
     "name": "#%% md\n"
    }
   },
   "source": [
    "## Prerequisite\n",
    "\n",
    "This notebook requires permissions to:\n",
    "- create and delete Amazon IAM roles\n",
    "- create lambda functions\n",
    "- create dynamoDB tables\n",
    "- access Amazon Bedrock\n",
    "\n",
    "If running on SageMaker Studio, you should add the following managed policies to your role:\n",
    "- IAMFullAccess\n",
    "- AWSLambda_FullAccess\n",
    "- AmazonBedrockFullAccess\n",
    "- AmazonDynamoDBFullAccess\n",
    "\n",
    "<div class=\"alert alert-block alert-info\">\n",
    "<b>Note:</b> Please make sure to enable <b>Anthropic Haiku 3</b>, <b>Amazon Nova Pro</b>, and <b>Amazon Titan Embedding v2</b> model access in Amazon Bedrock Console, as this notebook will use these models for testing.\n",
    "</div>\n"
   ]
  },
  {
   "cell_type": "markdown",
   "metadata": {
    "pycharm": {
     "name": "#%% md\n"
    }
   },
   "source": [
    "## Setup\n",
    "Before running the rest of this notebook, you'll need to run the cells below to ensure necessary libraries are installed and set up correctly:"
   ]
  },
  {
   "cell_type": "code",
   "execution_count": null,
   "metadata": {
    "pycharm": {
     "name": "#%%\n"
    }
   },
   "outputs": [],
   "source": [
    "import logging\n",
    "import time\n",
    "import uuid\n",
    "import boto3\n",
    "import ipywidgets as widgets\n",
    "\n",
    "from agent import create_agent_role, create_lambda_role\n",
<<<<<<< HEAD
    "from agent import create_dynamodb, create_lambda, invoke_agent_helper"
   ]
  },
  {
   "cell_type": "code",
   "execution_count": null,
   "metadata": {},
   "outputs": [],
   "source": [
    "%store -r"
   ]
  },
  {
   "cell_type": "code",
   "execution_count": null,
   "metadata": {
    "pycharm": {
     "name": "#%%\n"
    }
   },
   "outputs": [],
   "source": [
    "#Clients\n",
    "boto3.setup_default_session(region_name=region_name)\n",
=======
    "from agent import create_dynamodb, create_lambda, invoke_agent_helper\n",
    "\n",
    "%store -r\n",
>>>>>>> aad2dedb
    "\n",
    "s3_client = boto3.client('s3')\n",
    "sts_client = boto3.client('sts')\n",
    "session = boto3.session.Session()\n",
    "bedrock_agent_client = session.client('bedrock-agent')\n",
    "bedrock_agent_runtime_client = boto3.client('bedrock-agent-runtime')\n",
    "\n",
    "account_id = sts_client.get_caller_identity().get('Account')\n",
    "\n",
    "logging.basicConfig(format='[%(asctime)s] p%(process)s {%(filename)s:%(lineno)d} %(levelname)s - %(message)s', level=logging.INFO)\n",
    "logger = logging.getLogger(__name__)\n",
    "\n",
    "region_name, account_id"
   ]
  },
  {
   "cell_type": "markdown",
   "metadata": {
    "pycharm": {
     "name": "#%% md\n"
    }
   },
   "source": [
    "### Setting up Agent's information\n",
    "\n",
    "We will now set the variables that define our agent:\n",
    "\n",
    "- **agent_name**: provides the name of the agent to be created, in this case `booking-agent`\n",
    "- **agent_description**: the description of the agent used to display the agents list on the console. This description is **not** part of the agent's prompts\n",
    "- **agent_instruction**: the instructions of what the agent should and should not do. This description is part of the agent's prompt and is used during the agent's invocation\n",
    "- **agent_action_group_name**: the action group name used on the definition of the agent's action, in this case `HotelBookingsActionGroup`.\n",
    "- **agent_action_group_description:**: the description of the action group name used on the UI to list the action groups. This description is **not** used by the agent's prompts"
   ]
  },
  {
   "cell_type": "code",
   "execution_count": null,
   "metadata": {
    "pycharm": {
     "name": "#%%\n"
    }
   },
   "outputs": [],
   "source": [
    "suffix = f\"{region_name}-{account_id}\"\n",
    "agent_name = \"hotel-booking-agent\"\n",
    "agent_bedrock_allow_policy_name = f\"{agent_name}-ba\"\n",
    "agent_role_name = f\"AmazonBedrockExecutionRoleForAgents_{agent_name}\"\n",
    "\n",
    "agent_description = \"Agent is in charge of hotel bookings\"\n",
    "agent_instruction = \"\"\"\n",
    "You are a ABC Grand Hotel Booking agent, one of the key chain of hotels Hosting Amazon Reinvent 2024 helping clients retrieve information about the hotel,\n",
    "create a new booking or cancel an existing booking\n",
    "\"\"\"\n",
    "\n",
    "agent_action_group_description = \"\"\"\n",
    "Actions for getting Hotel booking information, create a new hotel booking or delete an existing booking\"\"\"\n",
    "\n",
    "agent_action_group_name = \"HotelBookingsActionGroup\""
   ]
  },
  {
   "cell_type": "markdown",
   "metadata": {
    "pycharm": {
     "name": "#%% md\n"
    }
   },
   "source": [
    "### Select Foundation Model\n",
    "Select the underline model of your agent. You can find more information about the supported foundation models [here](https://docs.aws.amazon.com/bedrock/latest/userguide/agents-supported.html)."
   ]
  },
  {
   "cell_type": "code",
   "execution_count": null,
   "metadata": {
    "pycharm": {
     "name": "#%%\n"
    }
   },
   "outputs": [],
   "source": [
    "agent_foundation_model = \"us.amazon.nova-pro-v1:0\""
   ]
  },
  {
   "cell_type": "markdown",
   "metadata": {
    "pycharm": {
     "name": "#%% md\n"
    }
   },
   "source": [
    "### Creating DynamoDB table\n",
    "\n",
    "Let's now create an [Amazon DynamoDB](https://aws.amazon.com/dynamodb/) table called `hotel_bookings`. This table will store information about the reservations, including a `booking_id`, reservation `date`, the `name` of the person doing the reservation, the `hour` of the reservation and the number of guests as `num_guests`. To do so, we use the `create_dynamodb` function from the `agent.py` file. This function will support the creation of the table and its requirements (IAM roles and permissions)."
   ]
  },
  {
   "cell_type": "code",
   "execution_count": null,
   "metadata": {
    "pycharm": {
     "name": "#%%\n"
    }
   },
   "outputs": [],
   "source": [
    "table_name = 'hotel_bookings'\n",
    "create_dynamodb(table_name)"
   ]
  },
  {
   "cell_type": "markdown",
   "metadata": {
    "pycharm": {
     "name": "#%% md\n"
    }
   },
   "source": [
    "### Creating Lambda Function\n",
    "\n",
    "Next we will create the [AWS Lambda](https://aws.amazon.com/lambda/) function that executes the actions for our agent. This lambda function will have 3 actions:\n",
    "* ```get_booking_details(booking_id)```: returns the details of a booking based on the booking id\n",
    "* ```create_booking(date, name, hour, num_guests)```: creates a new booking for the restaurant\n",
    "* ```delete_booking(booking_id)```: deletes an existent booking based on the booking id\n",
    "\n",
    "\n",
    "The `lambda_handler` receives the `event` from the agent and the `event` contains information about the `function` to be executed and its `parameters`. \n",
    "\n",
    "A `functionResponse` is returned by the lambda function with the response body having a `TEXT` field.\n",
    "\n",
    "You can find more information on how to set your agent lambda function [here](https://docs.aws.amazon.com/bedrock/latest/userguide/agents-lambda.html).\n",
    "\n",
    "Let's first write the code of the lambda function to the `lambda_function.py` file"
   ]
  },
  {
   "cell_type": "code",
   "execution_count": null,
   "metadata": {},
   "outputs": [],
   "source": [
    "code = f\"\"\"\\\n",
    "import json\n",
    "import uuid\n",
    "import boto3\n",
    "\n",
    "dynamodb = boto3.resource('dynamodb')\n",
    "table = dynamodb.Table('{table_name}')  # Dynamically inject the value of tab\n",
    "\n",
    "\n",
    "def get_named_parameter(event, name):\n",
    "    \\\"\\\"\\\"\n",
    "    Get a parameter from the lambda event\n",
    "    \\\"\\\"\\\"\n",
    "    return next(item for item in event['parameters'] if item['name'] == name)['value']\n",
    "\n",
    "\n",
    "def get_booking_details(booking_id):\n",
    "    \\\"\\\"\\\"\n",
    "    Retrieve details of a hotel booking\n",
    "\n",
    "    Args:\n",
    "        booking_id (string): The ID of the booking to retrieve\n",
    "    \\\"\\\"\\\"\n",
    "    try:\n",
    "        response = table.get_item(Key={{'booking_id': booking_id}})\n",
    "        if 'Item' in response:\n",
    "            return response['Item']\n",
    "        else:\n",
    "            return {{'message': f'No booking found with ID {{booking_id}}'}}\n",
    "    except Exception as e:\n",
    "        return {{'error': str(e)}}\n",
    "\n",
    "\n",
    "\n",
    "\n",
    "def create_booking(date, name, hour, num_guests):\n",
    "    \\\"\\\"\\\"\n",
    "    Create a new hotel booking\n",
    "\n",
    "    Args:\n",
    "        date (string): The date of the booking\n",
    "        name (string): Name to identify your reservation\n",
    "        hour (string): The hour of the booking\n",
    "        num_guests (integer): The number of guests for the booking\n",
    "    \\\"\\\"\\\"\n",
    "    try:\n",
    "        booking_id = str(uuid.uuid4())[:8]\n",
    "        table.put_item(\n",
    "            Item={{\n",
    "                'booking_id': booking_id,\n",
    "                'date': date,\n",
    "                'name': name,\n",
    "                'hour': hour,\n",
    "                'num_guests': num_guests\n",
    "            }}\n",
    "        )\n",
    "        return {{'booking_id': booking_id}}\n",
    "    except Exception as e:\n",
    "        return {{'error': str(e)}}\n",
    "\n",
    "\n",
    "\n",
    "\n",
    "def delete_booking(booking_id):\n",
    "    \\\"\\\"\\\"\n",
    "    Delete an existing hotel booking\n",
    "\n",
    "    Args:\n",
    "        booking_id (str): The ID of the booking to delete\n",
    "    \\\"\\\"\\\"\n",
    "    try:\n",
    "        response = table.delete_item(Key={{'booking_id': booking_id}})\n",
    "        if response['ResponseMetadata']['HTTPStatusCode'] == 200:\n",
    "            return {{'message': f'Booking with ID {{booking_id}} deleted successfully'}}\n",
    "        else:\n",
    "            return {{'message': f'Failed to delete booking with ID {{booking_id}}'}}\n",
    "    except Exception as e:\n",
    "        return {{'error': str(e)}}\n",
    "\n",
    "\n",
    "\n",
    "\n",
    "def lambda_handler(event, context):\n",
    "    # Get the action group used during the invocation of the lambda function\n",
    "    actionGroup = event.get('actionGroup', '')\n",
    "\n",
    "    # Name of the function that should be invoked\n",
    "    function = event.get('function', '')\n",
    "\n",
    "    # Parameters to invoke function with\n",
    "    parameters = event.get('parameters', [])\n",
    "\n",
    "\n",
    "\n",
    "\n",
    "    if function == 'get_booking_details':\n",
    "        booking_id = get_named_parameter(event, \"booking_id\")\n",
    "        if booking_id:\n",
    "            response = str(get_booking_details(booking_id))\n",
    "            responseBody = {{'TEXT': {{'body': json.dumps(response)}}}}\n",
    "        else:\n",
    "            responseBody = {{'TEXT': {{'body': 'Missing booking_id parameter'}}}}\n",
    "\n",
    "\n",
    "\n",
    "\n",
    "    elif function == 'create_booking':\n",
    "        date = get_named_parameter(event, \"date\")\n",
    "        name = get_named_parameter(event, \"name\")\n",
    "        hour = get_named_parameter(event, \"hour\")\n",
    "        num_guests = get_named_parameter(event, \"num_guests\")\n",
    "\n",
    "\n",
    "\n",
    "\n",
    "        if date and hour and num_guests:\n",
    "            response = str(create_booking(date, name, hour, num_guests))\n",
    "            responseBody = {{'TEXT': {{'body': json.dumps(response)}}}}\n",
    "        else:\n",
    "            responseBody = {{'TEXT': {{'body': 'Missing required parameters'}}}}\n",
    "\n",
    "\n",
    "\n",
    "\n",
    "    elif function == 'delete_booking':\n",
    "        booking_id = get_named_parameter(event, \"booking_id\")\n",
    "        if booking_id:\n",
    "            response = str(delete_booking(booking_id))\n",
    "            responseBody = {{'TEXT': {{'body': json.dumps(response)}}}}\n",
    "        else:\n",
    "            responseBody = {{'TEXT': {{'body': 'Missing booking_id parameter'}}}}\n",
    "\n",
    "\n",
    "\n",
    "\n",
    "    else:\n",
    "        responseBody = {{'TEXT': {{'body': 'Invalid function'}}}}\n",
    "\n",
    "\n",
    "\n",
    "\n",
    "    action_response = {{\n",
    "        'actionGroup': actionGroup,\n",
    "        'function': function,\n",
    "        'functionResponse': {{\n",
    "            'responseBody': responseBody\n",
    "        }}\n",
    "    }}\n",
    "\n",
    "\n",
    "\n",
    "\n",
    "    function_response = {{'response': action_response, 'messageVersion': event['messageVersion']}}\n",
    "    print(\"Response: {{}}\".format(function_response))\n",
    "\n",
    "\n",
    "\n",
    "\n",
    "    return function_response\n",
    "\"\"\"\n",
    "\n",
    "\n",
    "# Write the dynamically generated content to a file\n",
    "with open(\"lambda_function.py\", \"w\") as file:\n",
    "    file.write(code)\n",
    "\n",
    "\n",
    "print(\"lambda_function.py has been successfully created \")\n"
   ]
  },
  {
   "cell_type": "markdown",
   "metadata": {
    "pycharm": {
     "name": "#%% md\n"
    }
   },
   "source": [
    "Next we create the function requirements for IAM role and policies using the support function `create_lambda_role` and create the lambda using the support function `create_lambda` both from the `agent.py` file"
   ]
  },
  {
   "cell_type": "code",
   "execution_count": null,
   "metadata": {
    "pycharm": {
     "name": "#%%\n"
    }
   },
   "outputs": [],
   "source": [
    "lambda_iam_role = create_lambda_role(agent_name, table_name)\n",
    "lambda_function_name = f\"{agent_name}-lambda\"\n",
    "lambda_function = create_lambda(lambda_function_name, lambda_iam_role)"
   ]
  },
  {
   "cell_type": "markdown",
   "metadata": {
    "pycharm": {
     "name": "#%% md\n"
    }
   },
   "source": [
    "### Creating Agent\n",
    "\n",
    "Now that we have created the dynamoDB table and lambda function, let's create our Agent. \n",
    "\n",
    "To do so, we first need to create an agent role and its required policies. Let's do so using the `create_agent_role` function from the `agent.py` file."
   ]
  },
  {
   "cell_type": "code",
   "execution_count": null,
   "metadata": {
    "pycharm": {
     "name": "#%%\n"
    }
   },
   "outputs": [],
   "source": [
    "agent_role = create_agent_role(agent_name, agent_foundation_model)\n",
    "agent_role"
   ]
  },
  {
   "cell_type": "markdown",
   "metadata": {
    "pycharm": {
     "name": "#%% md\n"
    }
   },
   "source": [
    "With the Agent IAM role created, we can now use the boto3 function [`create_agent`](https://boto3.amazonaws.com/v1/documentation/api/latest/reference/services/bedrock-agent/client/create_agent.html) to create our agent. \n",
    "\n",
    "On the agent creation, all you need to provide is the agent name, foundation model and instruction. We will associate an action group to the agent once it has been created."
   ]
  },
  {
   "cell_type": "code",
   "execution_count": null,
   "metadata": {
    "pycharm": {
     "name": "#%%\n"
    }
   },
   "outputs": [],
   "source": [
    "response = bedrock_agent_client.create_agent(\n",
    "    agentName=agent_name,\n",
    "    agentResourceRoleArn=agent_role['Role']['Arn'],\n",
    "    description=agent_description,\n",
    "    idleSessionTTLInSeconds=1800,\n",
    "    foundationModel=agent_foundation_model,\n",
    "    instruction=agent_instruction,\n",
    ")\n",
    "response"
   ]
  },
  {
   "cell_type": "markdown",
   "metadata": {
    "pycharm": {
     "name": "#%% md\n"
    }
   },
   "source": [
    "Now that our agent has been created, we will retrieve the `agentId`. It will be used to associate the action group to the agent in our next step."
   ]
  },
  {
   "cell_type": "code",
   "execution_count": null,
   "metadata": {
    "pycharm": {
     "name": "#%%\n"
    }
   },
   "outputs": [],
   "source": [
    "agent_id = response['agent']['agentId']\n",
    "print(f\"The agent ID is: {agent_id}\")"
   ]
  },
  {
   "cell_type": "markdown",
   "metadata": {},
   "source": [
    "We can also go to the Console at Bedrock > Agents and see our agent should be coming up\n",
    "![images/agent/agent_start.png](images/agent/agent_start.png)"
   ]
  },
  {
   "cell_type": "markdown",
   "metadata": {
    "pycharm": {
     "name": "#%% md\n"
    }
   },
   "source": [
    "#### Create Agent Action Group\n",
    "\n",
    "now that we have created the agent, let's create an [Action Group](https://docs.aws.amazon.com/bedrock/latest/userguide/agents-action-create.html) and associate with the agent. The action group will allow our agent to execute the booking tasks. To do so, we will \"inform\" our agent about the existent functionalities using a [function schema](https://docs.aws.amazon.com/bedrock/latest/userguide/agents-action-function.html) defined in `JSON` format.\n",
    "\n",
    "The function schema requires the function `name`, `description` and `parameters` to be provided. Each parameter has a parameter name, description, type and a boolean flag indicating if the parameter is required.\n",
    "\n",
    "Let's define the functions `JSON` as `agent_functions`"
   ]
  },
  {
   "cell_type": "code",
   "execution_count": null,
   "metadata": {
    "pycharm": {
     "name": "#%%\n"
    }
   },
   "outputs": [],
   "source": [
    "agent_functions = [\n",
    "    {\n",
    "        \"name\": \"get_booking_details\",\n",
    "        \"description\": \"Retrieve details of a the hotel booking\",\n",
    "        \"parameters\": {\n",
    "            \"booking_id\": {\n",
    "                \"description\": \"The ID of the booking to retrieve\",\n",
    "                \"required\": True,\n",
    "                \"type\": \"string\",\n",
    "            }\n",
    "        },\n",
    "    },\n",
    "    {\n",
    "        \"name\": \"create_booking\",\n",
    "        \"description\": \"Create a new hotel booking\",\n",
    "        \"parameters\": {\n",
    "            \"date\": {\n",
    "                \"description\": \"The date of the booking in the format YYYY-MM-DD\",\n",
    "                \"required\": True,\n",
    "                \"type\": \"string\",\n",
    "            },\n",
    "            \"name\": {\n",
    "                \"description\": \"Name to idenfity your reservation\",\n",
    "                \"required\": True,\n",
    "                \"type\": \"string\",\n",
    "            },\n",
    "            \"hour\": {\n",
    "                \"description\": \"The hour of the booking in the format HH:MM\",\n",
    "                \"required\": True,\n",
    "                \"type\": \"string\",\n",
    "            },\n",
    "            \"num_guests\": {\n",
    "                \"description\": \"The number of guests for the booking\",\n",
    "                \"required\": True,\n",
    "                \"type\": \"integer\",\n",
    "            },\n",
    "        },\n",
    "    },\n",
    "    {\n",
    "        \"name\": \"delete_booking\",\n",
    "        \"description\": \"Delete an existing hotel booking\",\n",
    "        \"parameters\": {\n",
    "            \"booking_id\": {\n",
    "                \"description\": \"The ID of the booking to delete\",\n",
    "                \"required\": True,\n",
    "                \"type\": \"string\",\n",
    "            }\n",
    "        },\n",
    "    },\n",
    "]"
   ]
  },
  {
   "cell_type": "markdown",
   "metadata": {
    "pycharm": {
     "name": "#%% md\n"
    }
   },
   "source": [
    "Now we can use the [`create_agent_action_group`](https://boto3.amazonaws.com/v1/documentation/api/latest/reference/services/bedrock-agent/client/create_agent_action_group.html) function from the boto3 SDK to create the action group."
   ]
  },
  {
   "cell_type": "code",
   "execution_count": null,
   "metadata": {
    "pycharm": {
     "name": "#%%\n"
    }
   },
   "outputs": [],
   "source": [
    "# Pause to make sure agent is created\n",
    "time.sleep(30)\n",
    "\n",
    "# Now, we can configure and create an action group here:\n",
    "agent_action_group_response = bedrock_agent_client.create_agent_action_group(\n",
    "    agentId=agent_id,\n",
    "    agentVersion=\"DRAFT\",\n",
    "    actionGroupExecutor={\"lambda\": lambda_function[\"FunctionArn\"]},\n",
    "    actionGroupName=agent_action_group_name,\n",
    "    functionSchema={\"functions\": agent_functions},\n",
    "    description=agent_action_group_description,\n",
    ")\n",
    "agent_action_group_response"
   ]
  },
  {
   "cell_type": "markdown",
   "metadata": {
    "pycharm": {
     "name": "#%% md\n"
    }
   },
   "source": [
    "#### Allowing bedrock to invoke lambda function\n",
    "\n",
    "The last requirement is to add the [resource-based policy](https://docs.aws.amazon.com/bedrock/latest/userguide/agents-permissions.html#agents-permissions-lambda) to allow bedrock to invoke the action group lambda function."
   ]
  },
  {
   "cell_type": "code",
   "execution_count": null,
   "metadata": {
    "pycharm": {
     "name": "#%%\n"
    }
   },
   "outputs": [],
   "source": [
    "# Create allow to invoke permission on lambda\n",
    "lambda_client = boto3.client(\"lambda\")\n",
    "try:\n",
    "    response = lambda_client.add_permission(\n",
    "        FunctionName=lambda_function_name,\n",
    "        StatementId=f\"allow_bedrock_{agent_id}_2\",\n",
    "        Action=\"lambda:InvokeFunction\",\n",
    "        Principal=\"bedrock.amazonaws.com\",\n",
    "        SourceArn=f\"arn:aws:bedrock:{region_name}:{account_id}:agent/{agent_id}\",\n",
    "    )\n",
    "    print(response)\n",
    "except Exception as e:\n",
    "    print(e)"
   ]
  },
  {
   "cell_type": "markdown",
   "metadata": {
    "pycharm": {
     "name": "#%% md\n"
    }
   },
   "source": [
    "#### Preparing agent\n",
    "\n",
    "Before invoking the agent we need to prepare it. Preparing your agent will package all its components, including the security configurations. It will bring the agent into a state where it can be tested in runtime. We will use the [`prepare_agent`](https://boto3.amazonaws.com/v1/documentation/api/latest/reference/services/bedrock-agent/client/prepare_agent.html) function from the boto3 sdk to prepare our agent."
   ]
  },
  {
   "cell_type": "code",
   "execution_count": null,
   "metadata": {
    "pycharm": {
     "name": "#%%\n"
    }
   },
   "outputs": [],
   "source": [
    "response = bedrock_agent_client.prepare_agent(\n",
    "    agentId=agent_id\n",
    ")\n",
    "print(response)\n",
    "\n",
    "# Pause to make sure agent is prepared\n",
    "time.sleep(30)"
   ]
  },
  {
   "cell_type": "markdown",
   "metadata": {
    "pycharm": {
     "name": "#%% md\n"
    }
   },
   "source": [
    "### Invoking Agent\n",
    "\n",
    "Now that our Agent is ready to be used, let's test it. To do so we will use the [`invoke_agent`](https://boto3.amazonaws.com/v1/documentation/api/latest/reference/services/bedrock-agent-runtime/client/invoke_agent.html) function from the boto3 Bedrock runtime client.\n",
    "\n",
    "To invoke an agent, you have to refer to its alias. You can create a new alias, or you can use the test alias to invoke your `DRAFT` agent. The test alias used to invoke the draft agent is `TSTALIASID` and it will work with any agent. \n",
    "\n",
    "\n",
    "We will use the support function called `invoke_agent_helper` from the `agents.py` support file to allow us to invoke the agent with or without trace enabled and with or without session state."
   ]
  },
  {
   "cell_type": "code",
   "execution_count": null,
   "metadata": {
    "pycharm": {
     "name": "#%%\n"
    }
   },
   "outputs": [],
   "source": [
    "alias_id = 'TSTALIASID'"
   ]
  },
  {
   "cell_type": "code",
   "execution_count": null,
   "metadata": {
    "pycharm": {
     "name": "#%%\n"
    }
   },
   "outputs": [],
   "source": [
    "%%time\n",
    "\n",
    "session_id = str(uuid.uuid1())\n",
    "query = \"Hi, I am Amazon Reinvent'24 Participant, John. I want to create a hotel booking for 2 people, with check-in time of 8pm on the 5th of May 2024.\"\n",
    "response = invoke_agent_helper(query, session_id, agent_id, alias_id)\n",
    "print(response)\n"
   ]
  },
  {
   "cell_type": "markdown",
   "metadata": {
    "pycharm": {
     "name": "#%% md\n"
    }
   },
   "source": [
    "### Next Steps\n",
    "\n",
    "Before moving to the next notebook, let's store a couple of variables to continue working the the same notebook.\n",
    "\n",
    "Next we will update our agent to associate a knowledge base containing the menus for our restaurant. We will then test the agent invocations and clean up all the created resources."
   ]
  },
  {
   "cell_type": "code",
   "execution_count": null,
   "metadata": {
    "pycharm": {
     "name": "#%%\n"
    },
    "tags": []
   },
   "outputs": [],
   "source": [
    "%store agent_id\n",
    "%store agent_role\n",
    "%store lambda_iam_role\n",
    "%store agent_name\n",
    "%store suffix\n",
    "%store agent_foundation_model\n",
    "%store account_id\n",
    "%store alias_id\n",
    "%store table_name\n",
    "%store lambda_function\n",
    "%store lambda_function_name\n",
    "%store agent_action_group_response\n",
    "%store agent_functions"
   ]
  }
 ],
 "metadata": {
  "availableInstances": [
   {
    "_defaultOrder": 0,
    "_isFastLaunch": true,
    "category": "General purpose",
    "gpuNum": 0,
    "hideHardwareSpecs": false,
    "memoryGiB": 4,
    "name": "ml.t3.medium",
    "vcpuNum": 2
   },
   {
    "_defaultOrder": 1,
    "_isFastLaunch": false,
    "category": "General purpose",
    "gpuNum": 0,
    "hideHardwareSpecs": false,
    "memoryGiB": 8,
    "name": "ml.t3.large",
    "vcpuNum": 2
   },
   {
    "_defaultOrder": 2,
    "_isFastLaunch": false,
    "category": "General purpose",
    "gpuNum": 0,
    "hideHardwareSpecs": false,
    "memoryGiB": 16,
    "name": "ml.t3.xlarge",
    "vcpuNum": 4
   },
   {
    "_defaultOrder": 3,
    "_isFastLaunch": false,
    "category": "General purpose",
    "gpuNum": 0,
    "hideHardwareSpecs": false,
    "memoryGiB": 32,
    "name": "ml.t3.2xlarge",
    "vcpuNum": 8
   },
   {
    "_defaultOrder": 4,
    "_isFastLaunch": true,
    "category": "General purpose",
    "gpuNum": 0,
    "hideHardwareSpecs": false,
    "memoryGiB": 8,
    "name": "ml.m5.large",
    "vcpuNum": 2
   },
   {
    "_defaultOrder": 5,
    "_isFastLaunch": false,
    "category": "General purpose",
    "gpuNum": 0,
    "hideHardwareSpecs": false,
    "memoryGiB": 16,
    "name": "ml.m5.xlarge",
    "vcpuNum": 4
   },
   {
    "_defaultOrder": 6,
    "_isFastLaunch": false,
    "category": "General purpose",
    "gpuNum": 0,
    "hideHardwareSpecs": false,
    "memoryGiB": 32,
    "name": "ml.m5.2xlarge",
    "vcpuNum": 8
   },
   {
    "_defaultOrder": 7,
    "_isFastLaunch": false,
    "category": "General purpose",
    "gpuNum": 0,
    "hideHardwareSpecs": false,
    "memoryGiB": 64,
    "name": "ml.m5.4xlarge",
    "vcpuNum": 16
   },
   {
    "_defaultOrder": 8,
    "_isFastLaunch": false,
    "category": "General purpose",
    "gpuNum": 0,
    "hideHardwareSpecs": false,
    "memoryGiB": 128,
    "name": "ml.m5.8xlarge",
    "vcpuNum": 32
   },
   {
    "_defaultOrder": 9,
    "_isFastLaunch": false,
    "category": "General purpose",
    "gpuNum": 0,
    "hideHardwareSpecs": false,
    "memoryGiB": 192,
    "name": "ml.m5.12xlarge",
    "vcpuNum": 48
   },
   {
    "_defaultOrder": 10,
    "_isFastLaunch": false,
    "category": "General purpose",
    "gpuNum": 0,
    "hideHardwareSpecs": false,
    "memoryGiB": 256,
    "name": "ml.m5.16xlarge",
    "vcpuNum": 64
   },
   {
    "_defaultOrder": 11,
    "_isFastLaunch": false,
    "category": "General purpose",
    "gpuNum": 0,
    "hideHardwareSpecs": false,
    "memoryGiB": 384,
    "name": "ml.m5.24xlarge",
    "vcpuNum": 96
   },
   {
    "_defaultOrder": 12,
    "_isFastLaunch": false,
    "category": "General purpose",
    "gpuNum": 0,
    "hideHardwareSpecs": false,
    "memoryGiB": 8,
    "name": "ml.m5d.large",
    "vcpuNum": 2
   },
   {
    "_defaultOrder": 13,
    "_isFastLaunch": false,
    "category": "General purpose",
    "gpuNum": 0,
    "hideHardwareSpecs": false,
    "memoryGiB": 16,
    "name": "ml.m5d.xlarge",
    "vcpuNum": 4
   },
   {
    "_defaultOrder": 14,
    "_isFastLaunch": false,
    "category": "General purpose",
    "gpuNum": 0,
    "hideHardwareSpecs": false,
    "memoryGiB": 32,
    "name": "ml.m5d.2xlarge",
    "vcpuNum": 8
   },
   {
    "_defaultOrder": 15,
    "_isFastLaunch": false,
    "category": "General purpose",
    "gpuNum": 0,
    "hideHardwareSpecs": false,
    "memoryGiB": 64,
    "name": "ml.m5d.4xlarge",
    "vcpuNum": 16
   },
   {
    "_defaultOrder": 16,
    "_isFastLaunch": false,
    "category": "General purpose",
    "gpuNum": 0,
    "hideHardwareSpecs": false,
    "memoryGiB": 128,
    "name": "ml.m5d.8xlarge",
    "vcpuNum": 32
   },
   {
    "_defaultOrder": 17,
    "_isFastLaunch": false,
    "category": "General purpose",
    "gpuNum": 0,
    "hideHardwareSpecs": false,
    "memoryGiB": 192,
    "name": "ml.m5d.12xlarge",
    "vcpuNum": 48
   },
   {
    "_defaultOrder": 18,
    "_isFastLaunch": false,
    "category": "General purpose",
    "gpuNum": 0,
    "hideHardwareSpecs": false,
    "memoryGiB": 256,
    "name": "ml.m5d.16xlarge",
    "vcpuNum": 64
   },
   {
    "_defaultOrder": 19,
    "_isFastLaunch": false,
    "category": "General purpose",
    "gpuNum": 0,
    "hideHardwareSpecs": false,
    "memoryGiB": 384,
    "name": "ml.m5d.24xlarge",
    "vcpuNum": 96
   },
   {
    "_defaultOrder": 20,
    "_isFastLaunch": false,
    "category": "General purpose",
    "gpuNum": 0,
    "hideHardwareSpecs": true,
    "memoryGiB": 0,
    "name": "ml.geospatial.interactive",
    "supportedImageNames": [
     "sagemaker-geospatial-v1-0"
    ],
    "vcpuNum": 0
   },
   {
    "_defaultOrder": 21,
    "_isFastLaunch": true,
    "category": "Compute optimized",
    "gpuNum": 0,
    "hideHardwareSpecs": false,
    "memoryGiB": 4,
    "name": "ml.c5.large",
    "vcpuNum": 2
   },
   {
    "_defaultOrder": 22,
    "_isFastLaunch": false,
    "category": "Compute optimized",
    "gpuNum": 0,
    "hideHardwareSpecs": false,
    "memoryGiB": 8,
    "name": "ml.c5.xlarge",
    "vcpuNum": 4
   },
   {
    "_defaultOrder": 23,
    "_isFastLaunch": false,
    "category": "Compute optimized",
    "gpuNum": 0,
    "hideHardwareSpecs": false,
    "memoryGiB": 16,
    "name": "ml.c5.2xlarge",
    "vcpuNum": 8
   },
   {
    "_defaultOrder": 24,
    "_isFastLaunch": false,
    "category": "Compute optimized",
    "gpuNum": 0,
    "hideHardwareSpecs": false,
    "memoryGiB": 32,
    "name": "ml.c5.4xlarge",
    "vcpuNum": 16
   },
   {
    "_defaultOrder": 25,
    "_isFastLaunch": false,
    "category": "Compute optimized",
    "gpuNum": 0,
    "hideHardwareSpecs": false,
    "memoryGiB": 72,
    "name": "ml.c5.9xlarge",
    "vcpuNum": 36
   },
   {
    "_defaultOrder": 26,
    "_isFastLaunch": false,
    "category": "Compute optimized",
    "gpuNum": 0,
    "hideHardwareSpecs": false,
    "memoryGiB": 96,
    "name": "ml.c5.12xlarge",
    "vcpuNum": 48
   },
   {
    "_defaultOrder": 27,
    "_isFastLaunch": false,
    "category": "Compute optimized",
    "gpuNum": 0,
    "hideHardwareSpecs": false,
    "memoryGiB": 144,
    "name": "ml.c5.18xlarge",
    "vcpuNum": 72
   },
   {
    "_defaultOrder": 28,
    "_isFastLaunch": false,
    "category": "Compute optimized",
    "gpuNum": 0,
    "hideHardwareSpecs": false,
    "memoryGiB": 192,
    "name": "ml.c5.24xlarge",
    "vcpuNum": 96
   },
   {
    "_defaultOrder": 29,
    "_isFastLaunch": true,
    "category": "Accelerated computing",
    "gpuNum": 1,
    "hideHardwareSpecs": false,
    "memoryGiB": 16,
    "name": "ml.g4dn.xlarge",
    "vcpuNum": 4
   },
   {
    "_defaultOrder": 30,
    "_isFastLaunch": false,
    "category": "Accelerated computing",
    "gpuNum": 1,
    "hideHardwareSpecs": false,
    "memoryGiB": 32,
    "name": "ml.g4dn.2xlarge",
    "vcpuNum": 8
   },
   {
    "_defaultOrder": 31,
    "_isFastLaunch": false,
    "category": "Accelerated computing",
    "gpuNum": 1,
    "hideHardwareSpecs": false,
    "memoryGiB": 64,
    "name": "ml.g4dn.4xlarge",
    "vcpuNum": 16
   },
   {
    "_defaultOrder": 32,
    "_isFastLaunch": false,
    "category": "Accelerated computing",
    "gpuNum": 1,
    "hideHardwareSpecs": false,
    "memoryGiB": 128,
    "name": "ml.g4dn.8xlarge",
    "vcpuNum": 32
   },
   {
    "_defaultOrder": 33,
    "_isFastLaunch": false,
    "category": "Accelerated computing",
    "gpuNum": 4,
    "hideHardwareSpecs": false,
    "memoryGiB": 192,
    "name": "ml.g4dn.12xlarge",
    "vcpuNum": 48
   },
   {
    "_defaultOrder": 34,
    "_isFastLaunch": false,
    "category": "Accelerated computing",
    "gpuNum": 1,
    "hideHardwareSpecs": false,
    "memoryGiB": 256,
    "name": "ml.g4dn.16xlarge",
    "vcpuNum": 64
   },
   {
    "_defaultOrder": 35,
    "_isFastLaunch": false,
    "category": "Accelerated computing",
    "gpuNum": 1,
    "hideHardwareSpecs": false,
    "memoryGiB": 61,
    "name": "ml.p3.2xlarge",
    "vcpuNum": 8
   },
   {
    "_defaultOrder": 36,
    "_isFastLaunch": false,
    "category": "Accelerated computing",
    "gpuNum": 4,
    "hideHardwareSpecs": false,
    "memoryGiB": 244,
    "name": "ml.p3.8xlarge",
    "vcpuNum": 32
   },
   {
    "_defaultOrder": 37,
    "_isFastLaunch": false,
    "category": "Accelerated computing",
    "gpuNum": 8,
    "hideHardwareSpecs": false,
    "memoryGiB": 488,
    "name": "ml.p3.16xlarge",
    "vcpuNum": 64
   },
   {
    "_defaultOrder": 38,
    "_isFastLaunch": false,
    "category": "Accelerated computing",
    "gpuNum": 8,
    "hideHardwareSpecs": false,
    "memoryGiB": 768,
    "name": "ml.p3dn.24xlarge",
    "vcpuNum": 96
   },
   {
    "_defaultOrder": 39,
    "_isFastLaunch": false,
    "category": "Memory Optimized",
    "gpuNum": 0,
    "hideHardwareSpecs": false,
    "memoryGiB": 16,
    "name": "ml.r5.large",
    "vcpuNum": 2
   },
   {
    "_defaultOrder": 40,
    "_isFastLaunch": false,
    "category": "Memory Optimized",
    "gpuNum": 0,
    "hideHardwareSpecs": false,
    "memoryGiB": 32,
    "name": "ml.r5.xlarge",
    "vcpuNum": 4
   },
   {
    "_defaultOrder": 41,
    "_isFastLaunch": false,
    "category": "Memory Optimized",
    "gpuNum": 0,
    "hideHardwareSpecs": false,
    "memoryGiB": 64,
    "name": "ml.r5.2xlarge",
    "vcpuNum": 8
   },
   {
    "_defaultOrder": 42,
    "_isFastLaunch": false,
    "category": "Memory Optimized",
    "gpuNum": 0,
    "hideHardwareSpecs": false,
    "memoryGiB": 128,
    "name": "ml.r5.4xlarge",
    "vcpuNum": 16
   },
   {
    "_defaultOrder": 43,
    "_isFastLaunch": false,
    "category": "Memory Optimized",
    "gpuNum": 0,
    "hideHardwareSpecs": false,
    "memoryGiB": 256,
    "name": "ml.r5.8xlarge",
    "vcpuNum": 32
   },
   {
    "_defaultOrder": 44,
    "_isFastLaunch": false,
    "category": "Memory Optimized",
    "gpuNum": 0,
    "hideHardwareSpecs": false,
    "memoryGiB": 384,
    "name": "ml.r5.12xlarge",
    "vcpuNum": 48
   },
   {
    "_defaultOrder": 45,
    "_isFastLaunch": false,
    "category": "Memory Optimized",
    "gpuNum": 0,
    "hideHardwareSpecs": false,
    "memoryGiB": 512,
    "name": "ml.r5.16xlarge",
    "vcpuNum": 64
   },
   {
    "_defaultOrder": 46,
    "_isFastLaunch": false,
    "category": "Memory Optimized",
    "gpuNum": 0,
    "hideHardwareSpecs": false,
    "memoryGiB": 768,
    "name": "ml.r5.24xlarge",
    "vcpuNum": 96
   },
   {
    "_defaultOrder": 47,
    "_isFastLaunch": false,
    "category": "Accelerated computing",
    "gpuNum": 1,
    "hideHardwareSpecs": false,
    "memoryGiB": 16,
    "name": "ml.g5.xlarge",
    "vcpuNum": 4
   },
   {
    "_defaultOrder": 48,
    "_isFastLaunch": false,
    "category": "Accelerated computing",
    "gpuNum": 1,
    "hideHardwareSpecs": false,
    "memoryGiB": 32,
    "name": "ml.g5.2xlarge",
    "vcpuNum": 8
   },
   {
    "_defaultOrder": 49,
    "_isFastLaunch": false,
    "category": "Accelerated computing",
    "gpuNum": 1,
    "hideHardwareSpecs": false,
    "memoryGiB": 64,
    "name": "ml.g5.4xlarge",
    "vcpuNum": 16
   },
   {
    "_defaultOrder": 50,
    "_isFastLaunch": false,
    "category": "Accelerated computing",
    "gpuNum": 1,
    "hideHardwareSpecs": false,
    "memoryGiB": 128,
    "name": "ml.g5.8xlarge",
    "vcpuNum": 32
   },
   {
    "_defaultOrder": 51,
    "_isFastLaunch": false,
    "category": "Accelerated computing",
    "gpuNum": 1,
    "hideHardwareSpecs": false,
    "memoryGiB": 256,
    "name": "ml.g5.16xlarge",
    "vcpuNum": 64
   },
   {
    "_defaultOrder": 52,
    "_isFastLaunch": false,
    "category": "Accelerated computing",
    "gpuNum": 4,
    "hideHardwareSpecs": false,
    "memoryGiB": 192,
    "name": "ml.g5.12xlarge",
    "vcpuNum": 48
   },
   {
    "_defaultOrder": 53,
    "_isFastLaunch": false,
    "category": "Accelerated computing",
    "gpuNum": 4,
    "hideHardwareSpecs": false,
    "memoryGiB": 384,
    "name": "ml.g5.24xlarge",
    "vcpuNum": 96
   },
   {
    "_defaultOrder": 54,
    "_isFastLaunch": false,
    "category": "Accelerated computing",
    "gpuNum": 8,
    "hideHardwareSpecs": false,
    "memoryGiB": 768,
    "name": "ml.g5.48xlarge",
    "vcpuNum": 192
   },
   {
    "_defaultOrder": 55,
    "_isFastLaunch": false,
    "category": "Accelerated computing",
    "gpuNum": 8,
    "hideHardwareSpecs": false,
    "memoryGiB": 1152,
    "name": "ml.p4d.24xlarge",
    "vcpuNum": 96
   },
   {
    "_defaultOrder": 56,
    "_isFastLaunch": false,
    "category": "Accelerated computing",
    "gpuNum": 8,
    "hideHardwareSpecs": false,
    "memoryGiB": 1152,
    "name": "ml.p4de.24xlarge",
    "vcpuNum": 96
   },
   {
    "_defaultOrder": 57,
    "_isFastLaunch": false,
    "category": "Accelerated computing",
    "gpuNum": 0,
    "hideHardwareSpecs": false,
    "memoryGiB": 32,
    "name": "ml.trn1.2xlarge",
    "vcpuNum": 8
   },
   {
    "_defaultOrder": 58,
    "_isFastLaunch": false,
    "category": "Accelerated computing",
    "gpuNum": 0,
    "hideHardwareSpecs": false,
    "memoryGiB": 512,
    "name": "ml.trn1.32xlarge",
    "vcpuNum": 128
   },
   {
    "_defaultOrder": 59,
    "_isFastLaunch": false,
    "category": "Accelerated computing",
    "gpuNum": 0,
    "hideHardwareSpecs": false,
    "memoryGiB": 512,
    "name": "ml.trn1n.32xlarge",
    "vcpuNum": 128
   }
  ],
  "instance_type": "ml.t3.medium",
  "kernelspec": {
   "display_name": "Python 3",
   "language": "python",
   "name": "python3"
  },
  "language_info": {
   "codemirror_mode": {
    "name": "ipython",
    "version": 3
   },
   "file_extension": ".py",
   "mimetype": "text/x-python",
   "name": "python",
   "nbconvert_exporter": "python",
   "pygments_lexer": "ipython3",
   "version": "3.13.1"
  }
 },
 "nbformat": 4,
 "nbformat_minor": 4
}<|MERGE_RESOLUTION|>--- conflicted
+++ resolved
@@ -86,7 +86,6 @@
     "import ipywidgets as widgets\n",
     "\n",
     "from agent import create_agent_role, create_lambda_role\n",
-<<<<<<< HEAD
     "from agent import create_dynamodb, create_lambda, invoke_agent_helper"
    ]
   },
@@ -111,11 +110,6 @@
    "source": [
     "#Clients\n",
     "boto3.setup_default_session(region_name=region_name)\n",
-=======
-    "from agent import create_dynamodb, create_lambda, invoke_agent_helper\n",
-    "\n",
-    "%store -r\n",
->>>>>>> aad2dedb
     "\n",
     "s3_client = boto3.client('s3')\n",
     "sts_client = boto3.client('sts')\n",
